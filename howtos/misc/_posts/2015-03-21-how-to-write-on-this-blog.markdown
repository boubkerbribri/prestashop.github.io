--- conflicted
+++ resolved
@@ -88,13 +88,8 @@
 Open a browser window, and go to `http://0.0.0.0:4000/`, and you should see the blog running.
 
 <div class="alert alert-note" role="alert">
-<<<<<<< HEAD
 <h4><i class='icon-file'></i> Note</h4>
-When you're using the `--watch` option, it only watches content and styles. So if you are changing any plugin or any line in your `_config.yml`, you'll have to quit (`ctrl+C`) and rebuild.
-=======
-<h4><i class='fa fa-file-text-o'></i> Note</h4>
 The `jekyll serve` command only watches content and styles. So if you are changing any plugin or any line in your `_config.yml`, you'll have to quit (`ctrl+C`) and rebuild.
->>>>>>> c19a9d91
 </div>
 
 
