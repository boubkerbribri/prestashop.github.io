--- conflicted
+++ resolved
@@ -18,15 +18,9 @@
 
 Dear developers,
 
-<<<<<<< HEAD
 Last week our Product Team had a wonderful surprise: they received a notification telling them someone opened a [Pull Request on the Specifications repository](https://github.com/PrestaShop/prestashop-specs/pull/86)! This is the first community contribution since this repository dedicated to centralize all core and module functional specifications has been created. They were delighted to see the community willing to collaborate with us on this huge work.
 
-We offer our very big thanks to [@arouiadib](https://github.com/arouiadib) for his contribution. Obviously we would be very happy to welcome more contributions, so if you feel like doing some Product Owner/Manager work, [feel free to join in](https://github.com/PrestaShop/prestashop-specs/) !
-=======
-Last week our Product Team had a wonderful surprise: they received a notification telling them someone opened a [Pull Request on the Specifications repository](https://github.com/PrestaShop/prestashop-specs/pull/86)! They were delighted to see the community willing to collaborate on us on this project.
-
-Obviously we would be very happy to see more of this kind of contributions, so if you feel like doing some Product Owner/Manager work, [feel free to join in](https://github.com/PrestaShop/prestashop-specs/)!
->>>>>>> 3d8f8535
+We offer our very big thanks to [@arouiadib](https://github.com/arouiadib) for his contribution. Obviously we would be very happy to welcome more contributions, so if you feel like doing some Product Owner/Manager work, [feel free to join in](https://github.com/PrestaShop/prestashop-specs/)!
 
 
 ## A quick update about PrestaShop's GitHub issues and pull requests:
