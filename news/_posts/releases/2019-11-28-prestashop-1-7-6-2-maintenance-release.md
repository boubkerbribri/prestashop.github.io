--- conflicted
+++ resolved
@@ -51,13 +51,8 @@
 
 ## Acknowledgments
 
-<<<<<<< HEAD
 Contributors to this patch version, from both the Core team and the community at large: 
-Aurélien Pelletier, Jean-François Viguier, 202-ecommerce, Vincent Hadjedj, David-Julian Buch, Jonathan Lelievre, Khouloud Belguith, Mathieu Ferment, Matthieu Rolland, Pablo Borowicz, Pierre Rambaud, Franck Lefevre, Thomas Baccelli.
-=======
-Contributors to this patch version, from both the Core team and the community at large:
-Aurélien Pelletier, Jean-François Viguier, Jonathan Lelievre, Khouloud Belguith, Mathieu Ferment, Matthieu Rolland, Pablo Borowicz, Pierre Rambaud, Franck Lefevre, Thomas Baccelli.
->>>>>>> 568b5165
+202-ecommerce, Aurélien Pelletier, David-Julian Buch, Jean-François Viguier, Jonathan Lelievre, Khouloud Belguith, Mathieu Ferment, Matthieu Rolland, Pablo Borowicz, Pierre Rambaud, Franck Lefevre, Thomas Baccelli, Vincent Hadjedj.
 Thank you!
 
 
