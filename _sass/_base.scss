--- conflicted
+++ resolved
@@ -378,26 +378,21 @@
  */
 
 .site-header {
-<<<<<<< HEAD
-	padding: 110px 0 100px 0 !important;
-=======
-	padding: 110px 0 100px 0;
+    padding: 110px 0 100px 0;
     &.has-search-form {
         padding-bottom: 0;
     }
->>>>>>> bda6c420
-
     a, a:visited {
         color: $text-color;
         font-size: 0.8em;
         font-weight: 600;
         display: inline-block;
-		border: 1px solid #ddd;
-		padding: 5px 14px !important;
-		margin-right: 5px;
+        border: 1px solid #ddd;
+        padding: 5px 14px !important;
+        margin-right: 5px;
     }
     img {
-	    margin-top: -30px;
+        margin-top: -30px;
     }
     .site-title {
         font-size: 1.6em;
